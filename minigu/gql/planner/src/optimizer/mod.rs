use std::sync::Arc;

use itertools::Itertools;
use minigu_common::error::not_implemented;
use minigu_common::types::LabelId;

use crate::bound::{
    BoundEdgePatternKind, BoundElementPattern, BoundGraphPattern, BoundPathPatternExpr,
    PathPatternInfo,
};
use crate::error::PlanResult;
use crate::plan::expand::{Expand, ExpandDirection};
use crate::plan::filter::Filter;
use crate::plan::limit::Limit;
use crate::plan::offset::Offset;
use crate::plan::project::Project;
use crate::plan::scan::NodeIdScan;
use crate::plan::sort::Sort;
use crate::plan::{PlanData, PlanNode};

#[derive(Debug, Default)]
pub struct Optimizer {}

impl Optimizer {
    pub fn new() -> Self {
        Self {}
    }

    pub fn create_physical_plan(self, logical_plan: &PlanNode) -> PlanResult<PlanNode> {
        create_physical_plan_impl(logical_plan)
    }
}

fn extract_path_pattern_from_graph_pattern(g: &BoundGraphPattern) -> PlanResult<PathPatternInfo> {
    if g.predicate.is_some() {
        return not_implemented("MATCH with predicate (WHERE) is not supported yet", Some(1));
    }
    if g.paths.len() != 1 {
        return not_implemented("multiple paths in MATCH are not supported yet", Some(1));
    }

    extract_path_pattern(&g.paths[0].expr)
}

fn extract_path_pattern(expr: &BoundPathPatternExpr) -> PlanResult<PathPatternInfo> {
    use BoundPathPatternExpr::*;
    match expr {
        Pattern(BoundElementPattern::Vertex(v)) => {
            let var = v.var.clone();
            let label_specs: Vec<Vec<LabelId>> = v.label.clone();
            Ok(PathPatternInfo::SingleVertex { var, label_specs })
        }
        Concat(parts) => {
            if parts.is_empty() {
                return not_implemented("empty concat in path pattern", None);
            }
            let mut vertices = Vec::new();
            let mut edges = Vec::new();
            for part in parts.iter() {
                match part {
                    Pattern(BoundElementPattern::Vertex(v)) => {
                        let var = v.var.clone();
                        let label_specs: Vec<Vec<LabelId>> = v.label.clone();
                        vertices.push((var, label_specs));
                    }
                    Pattern(BoundElementPattern::Edge(e)) => {
                        let edge_labels: Vec<Vec<LabelId>> = e.label.clone();
                        let direction = match e.kind {
                            BoundEdgePatternKind::Right => ExpandDirection::Outgoing,
                            BoundEdgePatternKind::Left => ExpandDirection::Incoming,
                            _ => {
                                return not_implemented(
                                    format!(
                                        "edge direction {:?} is not supported in path pattern",
                                        e.kind
                                    ),
                                    None,
                                );
                            }
                        };
                        edges.push((e.var.clone(), edge_labels, direction));
                    }
                    _ => {
                        return not_implemented(
                            "complex nest patterns in concat is not supported yet",
                            None,
                        );
                    }
                }
            }
            Ok(PathPatternInfo::Path { vertices, edges })
        }

        Subpath(_) => not_implemented("sub path is not supported", None),
        Alternation(_) => not_implemented(
            "alternation (A|B) in path pattern is not supported yet",
            None,
        ),
        Union(_) => not_implemented("union of path patterns is not supported yet", None),
        Quantified { .. } => {
            not_implemented("quantified path (*, +, {m,n}) is not supported yet", None)
        }
        Optional(_) => not_implemented("optional path (?) is not supported yet", None),
        Pattern(BoundElementPattern::Edge(_)) => not_implemented(
            "top-level single edge without anchors is not supported yet",
            None,
        ),
    }
}

fn create_physical_plan_impl(logical_plan: &PlanNode) -> PlanResult<PlanNode> {
    let children: Vec<_> = logical_plan
        .children()
        .iter()
        .map(create_physical_plan_impl)
        .try_collect()?;
    match logical_plan {
        PlanNode::LogicalMatch(m) => match extract_path_pattern_from_graph_pattern(&m.pattern)? {
            PathPatternInfo::SingleVertex { var, label_specs } => {
                let node = NodeIdScan::new(var.as_str(), label_specs);
                Ok(PlanNode::PhysicalNodeScan(Arc::new(node)))
            }
            PathPatternInfo::Path { vertices, edges } => {
                if vertices.is_empty() {
                    return not_implemented("empty path patterns", None);
                }
                let (first_var, first_labels) = vertices[0].clone();
                let mut current_plan = PlanNode::PhysicalNodeScan(Arc::new(NodeIdScan::new(
                    first_var.as_str(),
                    first_labels,
                )));
                for (edge_info, next_vertex) in edges.iter().zip(vertices.iter().skip(1)) {
                    let (edge_var, edge_labels, direction) = edge_info;
                    let (next_var, next_labels) = next_vertex;
                    let expand = Expand::new(
                        current_plan.clone(),
                        0,
                        edge_labels.clone(),
                        Some(next_labels.clone()),
                        edge_var.clone(),
                        Some(next_var.clone()),
                        direction.clone(),
                    );
                    current_plan = PlanNode::PhysicalExpand(Arc::new(expand));
                }
                Ok(current_plan)
            }
        },
        PlanNode::LogicalFilter(filter) => {
            let [child] = children
                .try_into()
                .expect("filter should have exactly one child");
            let predicate = filter.predicate.clone();
            let filter = Filter::new(child, predicate);
            Ok(PlanNode::PhysicalFilter(Arc::new(filter)))
        }
        PlanNode::LogicalProject(project) => {
            let [child] = children
                .try_into()
                .expect("project should have exactly one child");
            let exprs = project.exprs.clone();
            let schema = project.schema().expect("project should have a schema");
            let project = Project::new(child, exprs, schema.clone());
            Ok(PlanNode::PhysicalProject(Arc::new(project)))
        }
        PlanNode::LogicalCall(call) => {
            assert!(children.is_empty());
            Ok(PlanNode::PhysicalCall(call.clone()))
        }
        PlanNode::LogicalOneRow(one_row) => Ok(PlanNode::PhysicalOneRow(one_row.clone())),
        PlanNode::LogicalSort(sort) => {
            let [child] = children
                .try_into()
                .expect("sort should have exactly one child");
            let specs = sort.specs.clone();
            let sort = Sort::new(child, specs);
            Ok(PlanNode::PhysicalSort(Arc::new(sort)))
        }
        PlanNode::LogicalLimit(limit) => {
            let [child] = children
                .try_into()
                .expect("limit should have exactly one child");
            let limit = Limit::new(child, limit.limit, limit.approximate);
            Ok(PlanNode::PhysicalLimit(Arc::new(limit)))
        }
        PlanNode::LogicalOffset(offset) => {
            let [child] = children
                .try_into()
                .expect("offset should have exactly one child");
            let offset = Offset::new(child, offset.offset);
            Ok(PlanNode::PhysicalOffset(Arc::new(offset)))
        }
        PlanNode::LogicalVectorIndexScan(vector_scan) => {
            assert!(children.is_empty());
            Ok(PlanNode::PhysicalVectorIndexScan(vector_scan.clone()))
        }
<<<<<<< HEAD
        PlanNode::LogicalCreateIndex(create_index) => {
            assert!(children.is_empty());
            Ok(PlanNode::PhysicalCreateIndex(create_index.clone()))
        }
        PlanNode::LogicalDropIndex(drop_index) => {
            assert!(children.is_empty());
            Ok(PlanNode::PhysicalDropIndex(drop_index.clone()))
        }
=======
        PlanNode::LogicalExplain(explain) => Ok(PlanNode::PhysicalExplain(explain.clone())),
>>>>>>> 99b1c754
        _ => unreachable!(),
    }
}<|MERGE_RESOLUTION|>--- conflicted
+++ resolved
@@ -194,7 +194,7 @@
             assert!(children.is_empty());
             Ok(PlanNode::PhysicalVectorIndexScan(vector_scan.clone()))
         }
-<<<<<<< HEAD
+        PlanNode::LogicalExplain(explain) => Ok(PlanNode::PhysicalExplain(explain.clone())),
         PlanNode::LogicalCreateIndex(create_index) => {
             assert!(children.is_empty());
             Ok(PlanNode::PhysicalCreateIndex(create_index.clone()))
@@ -203,9 +203,6 @@
             assert!(children.is_empty());
             Ok(PlanNode::PhysicalDropIndex(drop_index.clone()))
         }
-=======
-        PlanNode::LogicalExplain(explain) => Ok(PlanNode::PhysicalExplain(explain.clone())),
->>>>>>> 99b1c754
         _ => unreachable!(),
     }
 }