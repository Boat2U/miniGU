--- conflicted
+++ resolved
@@ -107,23 +107,17 @@
 #[derive(Debug, Clone, Serialize)]
 pub enum BoundSimpleQueryStatement {
     Call(BoundCallProcedureStatement),
-<<<<<<< HEAD
-=======
     Match(BoundMatchStatement),
->>>>>>> 28e8b137
     // TODO(minigu-vector-search): once MATCH binding lands, retain the MATCH-produced
     // candidate set (or bitmap) as input and append a VectorIndexScan to perform the
     // ANN/precise search.
     VectorIndexScan(BoundVectorIndexScan),
-<<<<<<< HEAD
-=======
 }
 
 #[derive(Debug, Clone, Serialize)]
 pub enum BoundMatchStatement {
     Simple(BoundGraphPatternBindingTable),
     Optional,
->>>>>>> 28e8b137
 }
 
 #[derive(Debug, Clone, Serialize)]
