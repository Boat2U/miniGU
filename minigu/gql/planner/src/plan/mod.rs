pub mod call;
pub mod filter;
pub mod limit;
pub mod logical_match;
pub mod one_row;
pub mod project;
pub mod scan;
pub mod sort;
pub mod vector_index_scan;

use std::sync::Arc;

use minigu_common::data_type::DataSchemaRef;
use serde::Serialize;

use crate::plan::call::Call;
use crate::plan::filter::Filter;
use crate::plan::limit::Limit;
use crate::plan::logical_match::LogicalMatch;
use crate::plan::one_row::OneRow;
use crate::plan::project::Project;
use crate::plan::scan::PhysicalNodeScan;
use crate::plan::sort::Sort;
use crate::plan::vector_index_scan::VectorIndexScan;

#[derive(Debug, Clone, Serialize)]
pub struct PlanBase {
    schema: Option<DataSchemaRef>,
    children: Vec<PlanNode>,
}

impl PlanBase {
    pub fn new(schema: Option<DataSchemaRef>, children: Vec<PlanNode>) -> Self {
        Self { schema, children }
    }

    pub fn schema(&self) -> Option<&DataSchemaRef> {
        self.schema.as_ref()
    }

    pub fn children(&self) -> &[PlanNode] {
        &self.children
    }
}

pub trait PlanData {
    fn base(&self) -> &PlanBase;

    fn schema(&self) -> Option<&DataSchemaRef> {
        self.base().schema()
    }

    fn children(&self) -> &[PlanNode] {
        self.base().children()
    }
}

#[derive(Debug, Clone, Serialize)]
pub enum PlanNode {
    LogicalMatch(Arc<LogicalMatch>),
    LogicalFilter(Arc<Filter>),
    LogicalProject(Arc<Project>),
    LogicalCall(Arc<Call>),
    LogicalOneRow(Arc<OneRow>),
    // TODO: Remove logical sort in the future.
    // Ordering is a physical property of a plan node, and it should be enforced by the optimizer
    // (by inserting PhysicalSort).
    LogicalSort(Arc<Sort>),
    LogicalLimit(Arc<Limit>),
    LogicalVectorIndexScan(Arc<VectorIndexScan>),

    PhysicalFilter(Arc<Filter>),
    PhysicalProject(Arc<Project>),
    PhysicalCall(Arc<Call>),
    PhysicalOneRow(Arc<OneRow>),
    PhysicalSort(Arc<Sort>),
    PhysicalLimit(Arc<Limit>),
    PhysicalVectorIndexScan(Arc<VectorIndexScan>),
<<<<<<< HEAD
=======
    //  PhysicalNodeScan retrieves node ids based on labels during the scan phase,
    //  without immediately materializing full node attributes.
    //  During subsequent matching and computation, these ids are lazily expanded
    //  into complete attribute representations (ArrayRefs) only when required,
    //  to improve performance and reduce unnecessary data loading.
    PhysicalNodeScan(Arc<PhysicalNodeScan>),
    // PhysicalCatalogModify(Arc<PhysicalCatalogModify>)
>>>>>>> 28e8b137
}

impl PlanData for PlanNode {
    fn base(&self) -> &PlanBase {
        match self {
            PlanNode::LogicalMatch(node) => node.base(),
            PlanNode::LogicalFilter(node) => node.base(),
            PlanNode::LogicalProject(node) => node.base(),
            PlanNode::LogicalCall(node) => node.base(),
            PlanNode::LogicalOneRow(node) => node.base(),
            PlanNode::LogicalSort(node) => node.base(),
            PlanNode::LogicalLimit(node) => node.base(),

            PlanNode::PhysicalFilter(node) => node.base(),
            PlanNode::PhysicalProject(node) => node.base(),
            PlanNode::PhysicalCall(node) => node.base(),
            PlanNode::PhysicalOneRow(node) => node.base(),
            PlanNode::PhysicalSort(node) => node.base(),
            PlanNode::PhysicalLimit(node) => node.base(),
<<<<<<< HEAD
=======
            PlanNode::PhysicalNodeScan(node) => node.base(),
>>>>>>> 28e8b137
            PlanNode::LogicalVectorIndexScan(node) => node.base(),
            PlanNode::PhysicalVectorIndexScan(node) => node.base(),
        }
    }
}<|MERGE_RESOLUTION|>--- conflicted
+++ resolved
@@ -75,9 +75,6 @@
     PhysicalOneRow(Arc<OneRow>),
     PhysicalSort(Arc<Sort>),
     PhysicalLimit(Arc<Limit>),
-    PhysicalVectorIndexScan(Arc<VectorIndexScan>),
-<<<<<<< HEAD
-=======
     //  PhysicalNodeScan retrieves node ids based on labels during the scan phase,
     //  without immediately materializing full node attributes.
     //  During subsequent matching and computation, these ids are lazily expanded
@@ -85,7 +82,7 @@
     //  to improve performance and reduce unnecessary data loading.
     PhysicalNodeScan(Arc<PhysicalNodeScan>),
     // PhysicalCatalogModify(Arc<PhysicalCatalogModify>)
->>>>>>> 28e8b137
+    PhysicalVectorIndexScan(Arc<VectorIndexScan>),
 }
 
 impl PlanData for PlanNode {
@@ -98,6 +95,7 @@
             PlanNode::LogicalOneRow(node) => node.base(),
             PlanNode::LogicalSort(node) => node.base(),
             PlanNode::LogicalLimit(node) => node.base(),
+            PlanNode::LogicalVectorIndexScan(node) => node.base(),
 
             PlanNode::PhysicalFilter(node) => node.base(),
             PlanNode::PhysicalProject(node) => node.base(),
@@ -105,11 +103,7 @@
             PlanNode::PhysicalOneRow(node) => node.base(),
             PlanNode::PhysicalSort(node) => node.base(),
             PlanNode::PhysicalLimit(node) => node.base(),
-<<<<<<< HEAD
-=======
             PlanNode::PhysicalNodeScan(node) => node.base(),
->>>>>>> 28e8b137
-            PlanNode::LogicalVectorIndexScan(node) => node.base(),
             PlanNode::PhysicalVectorIndexScan(node) => node.base(),
         }
     }
