[package]
edition.workspace = true
license.workspace = true
name = "minigu-storage"
repository.workspace = true
version.workspace = true

[features]
vector-support = ["diskann", "vector"]

[dev-dependencies]
rand = { workspace = true }
serial_test = { workspace = true }
temp-file = { workspace = true }

[dependencies]
arrow = { workspace = true }
bitvec = { workspace = true }
chrono = { workspace = true }
crc32fast = { workspace = true }
crossbeam-skiplist = { workspace = true }
dashmap = { workspace = true }
minigu-common = { workspace = true }
<<<<<<< HEAD
ordered-float = { workspace = true }
parking_lot = { workspace = true }
=======
minigu-transaction = { workspace = true }
>>>>>>> 5fa18e99
postcard = { workspace = true, features = ["alloc"] }
serde = { workspace = true, features = ["derive"] }
temp-dir = { workspace = true }
thiserror = { workspace = true }
uuid = { workspace = true, features = ["v4", "serde"] }

[target.'cfg(target_os = "linux")'.dependencies]
diskann = { path = "./diskann-rs/diskann", optional = true }
vector = { path = "./diskann-rs/vector", optional = true }

[lints]
workspace = true<|MERGE_RESOLUTION|>--- conflicted
+++ resolved
@@ -21,12 +21,9 @@
 crossbeam-skiplist = { workspace = true }
 dashmap = { workspace = true }
 minigu-common = { workspace = true }
-<<<<<<< HEAD
+minigu-transaction = { workspace = true }
 ordered-float = { workspace = true }
 parking_lot = { workspace = true }
-=======
-minigu-transaction = { workspace = true }
->>>>>>> 5fa18e99
 postcard = { workspace = true, features = ["alloc"] }
 serde = { workspace = true, features = ["derive"] }
 temp-dir = { workspace = true }
